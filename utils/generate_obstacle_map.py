--- conflicted
+++ resolved
@@ -85,11 +85,7 @@
     parser.add_argument("--height", type=int, default=100, help="map height (px)")
     parser.add_argument("--start_size", type=int, default=50, help="start zone size (px)")
     parser.add_argument("--goal_size", type=int, default=50, help="goal zone size (px)")
-<<<<<<< HEAD
-    parser.add_argument("--num_rects", type=int, default=5, help="number of obstacles")
-=======
     parser.add_argument("--num_rects", type=int, default=10, help="number of obstacles")
->>>>>>> e90a9aee
     parser.add_argument("--rect_min", type=int, default=5, help="min rectangle side (px)")
     parser.add_argument("--rect_max", type=int, default=20, help="max rectangle side (px)")
     parser.add_argument("--wall_thickness", type=int, default=5, help="boundary wall thickness (px)")
