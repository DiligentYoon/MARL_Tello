
ray:
  num_cpus: 16
  num_workers: 16

# Environment Settings
env:
  seed: 42
  physics_dt: 0.1
  device: "cuda"

<<<<<<< HEAD
  num_agent: 4
  max_velocity: 0.3
  max_yaw_rate: 30.0 # degrees
=======
  num_agent: 1
  max_velocity: 1.0
  max_yaw_rate: 35.0 # degrees
>>>>>>> e90a9aee
  fov: 120.0 # degrees
  cell_size: 0.01 # meter
  sensor_range: 0.3 # meter
  plot: False

  map_representation:
    free: 0
    unknown: 1
    occupied: 2
    goal: 3
    start: 4
    frontier: 5

  reward_info:
    goal_threshold: 0.2
    goal: 100
<<<<<<< HEAD
    collision: -10
=======
    collision: -50
>>>>>>> e90a9aee


# Agent Settings
agent:
  class: SAC
  gradient_steps: 8            # gradient steps
  batch_size: 256              # training batch size
  minimum_buffer_size: 1000   # minimum_buffer size for starting training

  discount_factor: 0.99        # discount factor (gamma)
  polyak: 0.005               # soft update hyperparameter (tau)

  learning_rate: 1e-4                  # learning rate
  learning_rate_scheduler: null        # learning rate scheduler class (see torch.optim.lr_scheduler)
  learning_rate_scheduler_kwargs: {}   # learning rate scheduler's kwargs (e.g. {"step_size": 1e-3})

  grad_norm_clip: 0.5              # clipping coefficient for the norm of the gradients

  entropy_loss_scale: 0.0      # entropy loss scaling factor
  value_loss_scale: 1.0        # value loss scaling factor

  learn_entropy: True          # learn entropy
  entropy_learning_rate: 1e-4  # entropy learning rate
  initial_entropy_value: 0.2   # initial entropy value

  buffer:
    replay_size: 100000

  experiment:
    directory: "MARL"
    experiment_name: ""
    write_interval: auto
    checkpoint_interval: auto

model:
  actor:
    type: "Gaussian"
    hidden: [256, 256]
  
  critic:
    type: "Deterministic"
    hidden: [256, 256]
    
# Training Settings
train:
  max_episode: 100
<<<<<<< HEAD
  timesteps: 300000
=======
  timesteps: 15000000
>>>>>>> e90a9aee
<|MERGE_RESOLUTION|>--- conflicted
+++ resolved
@@ -9,15 +9,9 @@
   physics_dt: 0.1
   device: "cuda"
 
-<<<<<<< HEAD
   num_agent: 4
   max_velocity: 0.3
   max_yaw_rate: 30.0 # degrees
-=======
-  num_agent: 1
-  max_velocity: 1.0
-  max_yaw_rate: 35.0 # degrees
->>>>>>> e90a9aee
   fov: 120.0 # degrees
   cell_size: 0.01 # meter
   sensor_range: 0.3 # meter
@@ -34,11 +28,7 @@
   reward_info:
     goal_threshold: 0.2
     goal: 100
-<<<<<<< HEAD
     collision: -10
-=======
-    collision: -50
->>>>>>> e90a9aee
 
 
 # Agent Settings
@@ -85,8 +75,4 @@
 # Training Settings
 train:
   max_episode: 100
-<<<<<<< HEAD
-  timesteps: 300000
-=======
-  timesteps: 15000000
->>>>>>> e90a9aee
+  timesteps: 300000